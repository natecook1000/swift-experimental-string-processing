--- conflicted
+++ resolved
@@ -96,18 +96,15 @@
   var dotMatchesNewline: Bool {
     stack.last!.contains(.singleLine)
   }
-  
-<<<<<<< HEAD
+
+  var anchorsMatchNewlines: Bool {
+    stack.last!.contains(.multiline)
+  }
+
   var isCaseInsensitive: Bool {
     stack.last!.contains(.caseInsensitive)
   }
   
-=======
-  var anchorsMatchNewlines: Bool {
-    stack.last!.contains(.multiline)
-  }
-
->>>>>>> 40cc1551
   enum SemanticLevel {
     case graphemeCluster
     case unicodeScalar
