--- conflicted
+++ resolved
@@ -21,11 +21,6 @@
 
     /// The range of the overall match.
     public let range: Range<String.Index>
-<<<<<<< HEAD
-
-    let value: Any?
-=======
->>>>>>> fcd0b59a
   }
 }
 
@@ -38,37 +33,7 @@
   /// The output produced from the match operation.
   public var output: Output {
     if Output.self == AnyRegexOutput.self {
-<<<<<<< HEAD
-      let wholeMatchCapture = AnyRegexOutput.ElementRepresentation(
-        optionalDepth: 0,
-        bounds: range
-      )
-      
-      let output = AnyRegexOutput(
-        input: anyRegexOutput.input,
-        elements: [wholeMatchCapture] + anyRegexOutput._elements
-      )
-      
-      return output as! Output
-    } else if Output.self == Substring.self {
-      // FIXME: Plumb whole match (`.0`) through the matching engine.
-      return anyRegexOutput.input[range] as! Output
-    } else if anyRegexOutput.isEmpty, value != nil {
-      // FIXME: This is a workaround for whole-match values not
-      // being modeled as part of captures. We might want to
-      // switch to a model where results are alongside captures
-      return value! as! Output
-    } else {
-      guard value == nil else {
-        fatalError("FIXME: what would this mean?")
-      }
-      let typeErasedMatch = anyRegexOutput.existentialOutput(
-        from: anyRegexOutput.input[range]
-      )
-      return typeErasedMatch as! Output
-=======
       return anyRegexOutput as! Output
->>>>>>> fcd0b59a
     }
     let typeErasedMatch = anyRegexOutput.existentialOutput(
       from: anyRegexOutput.input
@@ -103,14 +68,8 @@
     ) else {
       preconditionFailure("Reference did not capture any match in the regex")
     }
-<<<<<<< HEAD
-    
-    return element.existentialOutputComponent(
-      from: anyRegexOutput.input[...]
-=======
     return element.existentialOutputComponent(
       from: input
->>>>>>> fcd0b59a
     ) as! Capture
   }
 }
@@ -178,29 +137,10 @@
     _ input: String,
     in inputRange: Range<String.Index>
   ) throws -> Regex<Output>.Match? {
-<<<<<<< HEAD
-    // FIXME: Something more efficient, likely an engine interface, and we
-    // should scrap the RegexConsumer crap and call this
-
-    var low = inputRange.lowerBound
-    let high = inputRange.upperBound
-    while true {
-      if let m = try _match(input, in: low..<high, mode: .partialFromFront) {
-        return m
-      }
-      if low >= high { return nil }
-      if regex.initialOptions.semanticLevel == .graphemeCluster {
-        input.formIndex(after: &low)
-      } else {
-        input.unicodeScalars.formIndex(after: &low)
-      }
-    }
-=======
     let executor = Executor(program: regex.program.loweredProgram)
     let graphemeSemantic = regex.initialOptions.semanticLevel == .graphemeCluster
     return try executor.firstMatch(
       input, in: inputRange, graphemeSemantic: graphemeSemantic)
->>>>>>> fcd0b59a
   }
 }
 
