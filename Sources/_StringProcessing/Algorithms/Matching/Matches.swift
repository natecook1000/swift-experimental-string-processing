//===----------------------------------------------------------------------===//
//
// This source file is part of the Swift.org open source project
//
// Copyright (c) 2021-2022 Apple Inc. and the Swift project authors
// Licensed under Apache License v2.0 with Runtime Library Exception
//
// See https://swift.org/LICENSE.txt for license information
//
//===----------------------------------------------------------------------===//

// MARK: `MatchesCollection`

struct MatchesCollection<Searcher: MatchingCollectionSearcher> {
  public typealias Base = Searcher.Searched
  
  let base: Base
  let searcher: Searcher
  private(set) public var startIndex: Index

  init(base: Base, searcher: Searcher) {
    self.base = base
    self.searcher = searcher
    
    var state = searcher.state(for: base, in: base.startIndex..<base.endIndex)
    self.startIndex = Index(match: nil, state: state)

    if let match = searcher.matchingSearch(base, &state) {
      self.startIndex = Index(match: match, state: state)
    } else {
      self.startIndex = endIndex
    }
  }
}

struct MatchesIterator<
  Searcher: MatchingCollectionSearcher
>: IteratorProtocol {
  public typealias Base = Searcher.Searched
  
  let base: Base
  let searcher: Searcher
  var state: Searcher.State

  init(base: Base, searcher: Searcher) {
    self.base = base
    self.searcher = searcher
    self.state = searcher.state(for: base, in: base.startIndex..<base.endIndex)
  }

  public mutating func next() -> _MatchResult<Searcher>? {
    searcher.matchingSearch(base, &state).map { range, result in
      _MatchResult(match: base[range], result: result)
    }
  }
}

extension MatchesCollection: Sequence {
  public func makeIterator() -> MatchesIterator<Searcher> {
    Iterator(base: base, searcher: searcher)
  }
}

extension MatchesCollection: Collection {
  // TODO: Custom `SubSequence` for the sake of more efficient slice iteration
  
  struct Index {
    var match: (range: Range<Base.Index>, match: Searcher.Match)?
    var state: Searcher.State
  }

  public var endIndex: Index {
    // TODO: Avoid calling `state(for:startingAt)` here
    Index(
      match: nil,
      state: searcher.state(for: base, in: base.startIndex..<base.endIndex))
  }

  public func formIndex(after index: inout Index) {
    guard index != endIndex else { fatalError("Cannot advance past endIndex") }
    index.match = searcher.matchingSearch(base, &index.state)
  }

  public func index(after index: Index) -> Index {
    var index = index
    formIndex(after: &index)
    return index
  }

  public subscript(index: Index) -> _MatchResult<Searcher> {
    guard let (range, result) = index.match else {
      fatalError("Cannot subscript using endIndex")
    }
    return _MatchResult(match: base[range], result: result)
  }
}

extension MatchesCollection.Index: Comparable {
  public static func == (lhs: Self, rhs: Self) -> Bool {
    switch (lhs.match?.range, rhs.match?.range) {
    case (nil, nil):
      return true
    case (nil, _?), (_?, nil):
      return false
    case (let lhs?, let rhs?):
      return lhs.lowerBound == rhs.lowerBound
    }
  }

  public static func < (lhs: Self, rhs: Self) -> Bool {
    switch (lhs.match?.range, rhs.match?.range) {
    case (nil, _):
      return false
    case (_, nil):
      return true
    case (let lhs?, let rhs?):
      return lhs.lowerBound < rhs.lowerBound
    }
  }
}

// MARK: `ReversedMatchesCollection`
// TODO: reversed matches

struct ReversedMatchesCollection<
  Searcher: BackwardMatchingCollectionSearcher
> {
  public typealias Base = Searcher.BackwardSearched

  let base: Base
  let searcher: Searcher

  init(base: Base, searcher: Searcher) {
    self.base = base
    self.searcher = searcher
  }
}

extension ReversedMatchesCollection: Sequence {
  struct Iterator: IteratorProtocol {
    let base: Base
    let searcher: Searcher
    var state: Searcher.BackwardState

    init(base: Base, searcher: Searcher) {
      self.base = base
      self.searcher = searcher
      self.state = searcher.backwardState(
        for: base, in: base.startIndex..<base.endIndex)
    }

    public mutating func next() -> _BackwardMatchResult<Searcher>? {
      searcher.matchingSearchBack(base, &state).map { range, result in
        _BackwardMatchResult(match: base[range], result: result)
      }
    }
  }

  public func makeIterator() -> Iterator {
    Iterator(base: base, searcher: searcher)
  }
}

// TODO: `Collection` conformance

// MARK: `CollectionSearcher` algorithms

extension Collection {
  func _matches<S: MatchingCollectionSearcher>(
    of searcher: S
  ) -> MatchesCollection<S> where S.Searched == Self {
    MatchesCollection(base: self, searcher: searcher)
  }
}

extension BidirectionalCollection {
  func _matchesFromBack<S: BackwardMatchingCollectionSearcher>(
    of searcher: S
  ) -> ReversedMatchesCollection<S> where S.BackwardSearched == Self {
    ReversedMatchesCollection(base: self, searcher: searcher)
  }
}

// MARK: Regex algorithms

@available(SwiftStdlib 5.7, *)
struct RegexMatchesCollection<Output> {
  let input: Substring
  let regex: Regex<Output>
  let startIndex: Index
  
  init(base: Substring, regex: Regex<Output>) {
    self.input = base
    self.regex = regex
    self.startIndex = base.firstMatch(of: regex).map(Index.match) ?? .end
  }
}

@available(SwiftStdlib 5.7, *)
extension RegexMatchesCollection: Sequence {
  /// Returns the index to start searching for the next match after `match`.
  fileprivate func searchIndex(after match: Regex<Output>.Match) -> String.Index? {
    if !match.range.isEmpty {
      return match.range.upperBound
    }
    
    // If the last match was an empty match, advance by one position and
    // run again, unless at the end of `input`.
    if match.range.lowerBound == input.endIndex {
      return nil
    }
    
    switch regex.initialOptions.semanticLevel {
    case .graphemeCluster:
      return input.index(after: match.range.upperBound)
    case .unicodeScalar:
      return input.unicodeScalars.index(after: match.range.upperBound)
    }
  }

  struct Iterator: IteratorProtocol {
    let base: RegexMatchesCollection
    
    // Because `RegexMatchesCollection` eagerly computes the first match for
    // its `startIndex`, the iterator can use that match for its initial
    // iteration. For subsequent calls to `next()`, this value is `false`, and
    // `nextStart` is used to search for the next match.
    var initialIteration = true
    var nextStart: String.Index?
    
    init(_ matches: RegexMatchesCollection) {
      self.base = matches
      self.nextStart = base.startIndex.match.flatMap(base.searchIndex(after:))
    }
    
    mutating func next() -> Regex<Output>.Match? {
      // Initial case with pre-computed first match
      if initialIteration {
        initialIteration = false
        return base.startIndex.match
      }
      
      // `nextStart` is `nil` when iteration has completed
      guard let start = nextStart else {
        return nil
      }
      
      // Otherwise, find the next match (if any) and compute `nextStart`
      let match = try? base.regex.firstMatch(in: base.input[start...])
      nextStart = match.flatMap(base.searchIndex(after:))
      return match
    }
  }
  
  func makeIterator() -> Iterator {
    Iterator(self)
  }
}

@available(SwiftStdlib 5.7, *)
extension RegexMatchesCollection: Collection {
  enum Index: Comparable {
    case match(Regex<Output>.Match)
    case end
    
    var match: Regex<Output>.Match? {
      switch self {
      case .match(let match): return match
      case .end: return nil
      }
    }
    
    static func == (lhs: Self, rhs: Self) -> Bool {
      switch (lhs, rhs) {
      case (.match(let lhs), .match(let rhs)):
        return lhs.range == rhs.range
      case (.end, .end):
        return true
      case (.end, .match), (.match, .end):
        return false
      }
    }
    
    static func < (lhs: Self, rhs: Self) -> Bool {
      switch (lhs, rhs) {
      case (.match(let lhs), .match(let rhs)):
        // This implementation uses a tuple comparison so that an empty
        // range `i..<i` will be ordered before a non-empty range at that
        // same starting point `i..<j`. As of 2022-05-30, `Regex` does not
        // return matches of this kind, but that is one behavior under
        // discussion for regexes like /a*|b/ when matched against "b".
        return (lhs.range.lowerBound, lhs.range.upperBound)
          < (rhs.range.lowerBound, rhs.range.upperBound)
      case (.match, .end):
        return true
      case (.end, .match), (.end, .end):
        return false
      }
    }
  }
  
  var endIndex: Index {
    Index.end
  }
  
  func index(after i: Index) -> Index {
    guard let currentMatch = i.match else {
      fatalError("Can't advance past the 'endIndex' of a match collection.")
    }
    
    guard
      let start = searchIndex(after: currentMatch),
      let nextMatch = try? regex.firstMatch(in: input[start...])
    else {
      return .end
    }
    return Index.match(nextMatch)
  }
  
  subscript(position: Index) -> Regex<Output>.Match {
    guard let match = position.match else {
      fatalError("Can't subscript the 'endIndex' of a match collection.")
    }
    return match
  }
}

extension BidirectionalCollection where SubSequence == Substring {
  @available(SwiftStdlib 5.7, *)
  @_disfavoredOverload
  func _matches<R: RegexComponent>(
    of regex: R
<<<<<<< HEAD
  ) -> MatchesCollection<RegexConsumer<R, Self>> {
    _matches(of: RegexConsumer(regex))
=======
  ) -> RegexMatchesCollection<R.RegexOutput> {
    RegexMatchesCollection(base: self[...], regex: regex.regex)
>>>>>>> fcd0b59a
  }

  @available(SwiftStdlib 5.7, *)
  func _matchesFromBack<R: RegexComponent>(
    of regex: R
  ) -> ReversedMatchesCollection<RegexConsumer<R, Self>> {
    _matchesFromBack(of: RegexConsumer(regex))
  }

  // FIXME: Return `some Collection<Regex<R.Output>.Match> for SE-0346
  /// Returns a collection containing all matches of the specified regex.
  /// - Parameter regex: The regex to search for.
  /// - Returns: A collection of matches of `regex`.
  @available(SwiftStdlib 5.7, *)
  public func matches<Output>(
    of r: some RegexComponent<Output>
  ) -> [Regex<Output>.Match] {
<<<<<<< HEAD
    let slice = self[...]
    var start = self.startIndex
    let end = self.endIndex
    let regex = r.regex

    var result = [Regex<Output>.Match]()
    while start <= end {
      guard let match = try? regex._firstMatch(
        slice.base, in: start..<end
      ) else {
        break
      }
      result.append(match)
      if match.range.isEmpty {
        if match.range.upperBound == end {
          break
        }
        // FIXME: semantic level
        start = slice.index(after: match.range.upperBound)
      } else {
        start = match.range.upperBound
      }
    }
    return result
=======
    Array(_matches(of: r))
>>>>>>> fcd0b59a
  }
}<|MERGE_RESOLUTION|>--- conflicted
+++ resolved
@@ -330,13 +330,8 @@
   @_disfavoredOverload
   func _matches<R: RegexComponent>(
     of regex: R
-<<<<<<< HEAD
-  ) -> MatchesCollection<RegexConsumer<R, Self>> {
-    _matches(of: RegexConsumer(regex))
-=======
   ) -> RegexMatchesCollection<R.RegexOutput> {
     RegexMatchesCollection(base: self[...], regex: regex.regex)
->>>>>>> fcd0b59a
   }
 
   @available(SwiftStdlib 5.7, *)
@@ -354,33 +349,6 @@
   public func matches<Output>(
     of r: some RegexComponent<Output>
   ) -> [Regex<Output>.Match] {
-<<<<<<< HEAD
-    let slice = self[...]
-    var start = self.startIndex
-    let end = self.endIndex
-    let regex = r.regex
-
-    var result = [Regex<Output>.Match]()
-    while start <= end {
-      guard let match = try? regex._firstMatch(
-        slice.base, in: start..<end
-      ) else {
-        break
-      }
-      result.append(match)
-      if match.range.isEmpty {
-        if match.range.upperBound == end {
-          break
-        }
-        // FIXME: semantic level
-        start = slice.index(after: match.range.upperBound)
-      } else {
-        start = match.range.upperBound
-      }
-    }
-    return result
-=======
     Array(_matches(of: r))
->>>>>>> fcd0b59a
   }
 }