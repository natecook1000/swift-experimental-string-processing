--- conflicted
+++ resolved
@@ -124,11 +124,6 @@
       "(?im)(?s).",
       matchingOptions(adding: [.caseInsensitive, .multiline, .singleLine]))
     try expectInitialOptions(".", matchingOptions())
-<<<<<<< HEAD
-    try expectInitialOptions(
-      "(?im)(?s).(?u)",
-      matchingOptions(adding: [.caseInsensitive, .multiline, .singleLine]))
-=======
     
     // FIXME: Figure out (?X) and (?u) semantics
     try XCTExpectFailure("Figure out (?X) and (?u) semantics") {
@@ -136,7 +131,6 @@
         "(?im)(?s).(?u)",
         matchingOptions(adding: [.caseInsensitive, .multiline, .singleLine]))
     }
->>>>>>> fcd0b59a
     
     try expectInitialOptions(
       "(?i:.)",
@@ -144,11 +138,8 @@
     try expectInitialOptions(
       "(?i:.)(?m:.)",
       matchingOptions(adding: [.caseInsensitive]))
-<<<<<<< HEAD
-=======
     try expectInitialOptions(
       "((?i:.))",
       matchingOptions(adding: [.caseInsensitive]))
->>>>>>> fcd0b59a
   }
 }