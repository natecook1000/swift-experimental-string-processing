//===----------------------------------------------------------------------===//
//
// This source file is part of the Swift.org open source project
//
// Copyright (c) 2021-2022 Apple Inc. and the Swift project authors
// Licensed under Apache License v2.0 with Runtime Library Exception
//
// See https://swift.org/LICENSE.txt for license information
//
//===----------------------------------------------------------------------===//

@testable import _StringProcessing
import XCTest

// TODO: Protocol-powered testing
extension AlgorithmTests {
  func testAdHoc() {
    let r = try! Regex("a|b+")

    XCTAssert("palindrome".contains(r))
    XCTAssert("botany".contains(r))
    XCTAssert("antiquing".contains(r))
    XCTAssertFalse("cdef".contains(r))

    let str = "a string with the letter b in it"
    let first = str.firstRange(of: r)
    let last = str._lastRange(of: r)
    let (expectFirst, expectLast) = (
      str.index(atOffset: 0)..<str.index(atOffset: 1),
      str.index(atOffset: 25)..<str.index(atOffset: 26))
    output(str.split(around: first!))
    output(str.split(around: last!))

    XCTAssertEqual(expectFirst, first)
    XCTAssertEqual(expectLast, last)

    XCTAssertEqual(
      [expectFirst, expectLast], Array(str.ranges(of: r)))

    XCTAssertTrue(str.starts(with: r))
    XCTAssertFalse(str._ends(with: r))

    XCTAssertEqual(str.dropFirst(), str.trimmingPrefix(r))
    XCTAssertEqual("x", "axb"._trimming(r))
    XCTAssertEqual("x", "axbb"._trimming(r))
<<<<<<< HEAD
=======
  }
  
  func testMatchesCollection() {
    let r = try! Regex("a|b+|c*", as: Substring.self)
    
    let str = "zaabbbbbbcde"
    let matches = str._matches(of: r)
    let expected: [Substring] = [
      "", // before 'z'
      "a",
      "a",
      "bbbbbb",
      "c",
      "", // after 'c'
      "", // after 'd'
      "", // after 'e'
    ]

    // Make sure we're getting the right collection type
    let _: RegexMatchesCollection<Substring> = matches

    XCTAssertEqual(matches.map(\.output), expected)
    
    let i = matches.index(matches.startIndex, offsetBy: 3)
    XCTAssertEqual(matches[i].output, expected[3])
    let j = matches.index(i, offsetBy: 5)
    XCTAssertEqual(j, matches.endIndex)
    
    var index = matches.startIndex
    while index < matches.endIndex {
      XCTAssertEqual(
        matches[index].output,
        expected[matches.distance(from: matches.startIndex, to: index)])
      matches.formIndex(after: &index)
    }
>>>>>>> fcd0b59a
  }
}<|MERGE_RESOLUTION|>--- conflicted
+++ resolved
@@ -43,8 +43,6 @@
     XCTAssertEqual(str.dropFirst(), str.trimmingPrefix(r))
     XCTAssertEqual("x", "axb"._trimming(r))
     XCTAssertEqual("x", "axbb"._trimming(r))
-<<<<<<< HEAD
-=======
   }
   
   func testMatchesCollection() {
@@ -80,6 +78,5 @@
         expected[matches.distance(from: matches.startIndex, to: index)])
       matches.formIndex(after: &index)
     }
->>>>>>> fcd0b59a
   }
 }